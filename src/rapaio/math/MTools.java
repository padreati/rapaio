/*
 * Apache License
 * Version 2.0, January 2004
 * http://www.apache.org/licenses/
 *
 *    Copyright 2013 Aurelian Tutuianu
 *    Copyright 2014 Aurelian Tutuianu
 *    Copyright 2015 Aurelian Tutuianu
 *    Copyright 2016 Aurelian Tutuianu
 *
 *    Licensed under the Apache License, Version 2.0 (the "License");
 *    you may not use this file except in compliance with the License.
 *    You may obtain a copy of the License at
 *
 *      http://www.apache.org/licenses/LICENSE-2.0
 *
 *    Unless required by applicable law or agreed to in writing, software
 *    distributed under the License is distributed on an "AS IS" BASIS,
 *    WITHOUT WARRANTIES OR CONDITIONS OF ANY KIND, either express or implied.
 *    See the License for the specific language governing permissions and
 *    limitations under the License.
 *
 */

package rapaio.math;

import java.util.ArrayList;

import static rapaio.core.CoreTools.distNormal;

/**
 * Utility class which simplifies access to common java math utilities and also
 * enrich the mathematical operations set.
 *
 * @author <a href="mailto:padreati@yahoo.com">Aurelian Tutuianu</a>
 */
public class MTools {

	/* 30 Decimal-place constants computed with bc -l (scale=32; proper round) */

    public static final double M_SQRT_2 = 1.41421356237309504880168872420969807856967187537694807317667973799073247846210703885038753432764157273501384623091229702;
    /* 1/sqrt(2) */
    public static final double M_1_SQRT_2 = 0.70710678118654752440084436210484903928483593768847403658833986899536623923105351942519376716382078636750692311545614851;
    /* sqrt(32) */
    public static final double M_SQRT_32 = 5.65685424949238019520675489683879231427868750150779229270671895196292991384842815540155013731056629094005538492364918809;

    public static final double M_LN2 = 0.69314718055994530941723212145817656807550013436025525412068000949339362196969471560586332699641868754200148102057068573;
    public static final double M_LN10 = 2.30258509299404568401799145468436420760110148862877297603332790096757260967735248023599720508959829834196778404228624863;
    public static final double M_LOG10_2 = 0.30102999566398119521373889472449302676818988146210854131042746112710818927442450948692725211818617204068447719143099537;

    public static final double M_PI = 3.14159265358979323846264338327950288419716939937510582097494459230781640628620899862803482534211706798214808651328230664;
    public static final double M_2PI = 6.28318530717958647692528676655900576839433879875021164194988918461563281257241799725606965068423413596429617302656461329;
    public static final double M_LOG_PI = 1.14472988584940017414342735135305871164729481291531157151362307147213776988482607978362327027548970770200981222869798915;

    /* 1/pi */
    public static final double M_1_PI = 0.31830988618379067153776752674502872406891929148091289749533468811779359526845307018022760553250617191214568545351591607;

    /* pi/2 */
    public static final double M_PI_2 = 1.57079632679489661923132169163975144209858469968755291048747229615390820314310449931401741267105853399107404325664115332;

    public static final double M_LN_2PI = 1.83787706640934548356065947281123527972279494727556682563430308096553139185452079538948659727190839524401129324926867489;

    /* sqrt(pi),  1/sqrt(2pi),  sqrt(2/pi) : */
    public static final double M_SQRT_PI = 1.77245385090551602729816748334114518279754945612238712821380778985291128459103218137495065673854466541622682362428257066;
    public static final double M_1_SQRT_2PI = 0.39894228040143267793994605993438186847585863116493465766592582967065792589930183850125233390730693643030255886263518268;
    public static final double M_SQRT_2dPI = 0.79788456080286535587989211986876373695171726232986931533185165934131585179860367700250466781461387286060511772527036537;

    /* log(sqrt(pi)) = log(pi)/2 : */
    public static final double M_LN_SQRT_PI = 0.57236494292470008707171367567652935582364740645765578575681153573606888494241303989181163513774485385100490611434899457;
    /* log(sqrt(2*pi)) = log(2*pi)/2 : */
    public static final double M_LN_SQRT_2PI = 0.91893853320467274178032973640561763986139747363778341281715154048276569592726039769474329863595419762200564662463433744;
    /* log(sqrt(pi/2)) = log(pi/2)/2 : */
    public static final double M_LN_SQRT_PId2 = 0.22579135264472743236309761494744107178589733927752815869647153098937207395756568208887997163953551008000416560406365171;

    public static final double ME_NONE = 0;
    public static final double ME_DOMAIN = 1;
    public static final double ME_RANGE = 2;
    public static final double ME_NOCONV = 3;
    public static final double ME_PRECISION = 4;
    public static final double ME_UNDERFLOW = 5;

	/* constants taken from float.h for gcc 2.90.29 for Linux 2.0 i386  */
    /* -- should match Java since both are supposed to be IEEE 754 compliant */

    /* Radix of exponent representation */
    public static final int FLT_RADIX = 2;

    /* Difference between 1.0 and the minimum float/double greater than 1.0 */
    public static final double FLT_EPSILON = 1.19209290e-07F;
    public static final double DBL_EPSILON = 2.2204460492503131e-16;
    public static final double DBL_MIN = 2.22507385850720138309e-308;
    public static final double DBL_MAX = 1.797693134862315708145e+308;
    public static final double SQRT_DBL_EPSILON = sqrt(DBL_EPSILON);

    /* Number of decimal digits of precision in a float/double */
    public static final int FLT_DIG = 6;
    public static final int DBL_DIG = 15;

    /* Number of base-FLT_RADIX digits in the significand of a double */
    public static final int FLT_MANT_DIG = 24;
    public static final int DBL_MANT_DIG = 53;

    /* Minimum int x such that FLT_RADIX**(x-1) is a normalised double */
    public static final int FLT_MIN_EXP = -125;
    public static final int DBL_MIN_EXP = -1021;

    /* Maximum int x such that FLT_RADIX**(x-1) is a representable double */
    public static final int FLT_MAX_EXP = 128;
    public static final int DBL_MAX_EXP = 1024;

    public static final double d1mach3 = 0.5 * DBL_EPSILON;
    public static final double d1mach4 = DBL_EPSILON;

    /*
     * machine constants
     */
    public static final double MACHEP = 1.11022302462515654042E-16;

    public static final double MAXLOG = 7.09782712893383996732E2;

    public static final double MINLOG = -7.451332191019412076235E2;

    public static final double MAXGAM = 171.624376956302725;

    public static final double SQTPI = 2.50662827463100050242E0;

    public static final double SQRTH = 7.07106781186547524401E-1;

    public static final double LOGPI = 1.14472988584940017414;

    public static final double big = 4.503599627370496e15;

    public static final double biginv = 2.22044604925031308085e-16;

    /**
     * This is the squared inverse of the golden ratio ((3 - sqrt(5.0))/ 2).
     * Used in golden-ratio search.
     * Somehow inputting the number directly improves accuracy
     */
    public static final double kInvGoldRatio = 0.38196601125010515179541316563436188227969082019423713786455137729473953718109755029279279581060886251524591192461310824;

    public static final double TWO_PI = 6.283185307179586476925286;
    public static final double SMALL_ERR = 1e-10;
    private static final double
            a0 = 7.72156649015328655494e-02,
            a1 = 3.22467033424113591611e-01,
            a2 = 6.73523010531292681824e-02,
            a3 = 2.05808084325167332806e-02,
            a4 = 7.38555086081402883957e-03,
            a5 = 2.89051383673415629091e-03,
            a6 = 1.19270763183362067845e-03,
            a7 = 5.10069792153511336608e-04,
            a8 = 2.20862790713908385557e-04,
            a9 = 1.08011567247583939954e-04,
            a10 = 2.52144565451257326939e-05,
            a11 = 4.48640949618915160150e-05,
            tc = 1.46163214496836224576e+00,
            tf = -1.21486290535849611461e-01,
            tt = -3.63867699703950536541e-18,
            t0 = 4.83836122723810047042e-01,
            t1 = -1.47587722994593911752e-01,
            t2 = 6.46249402391333854778e-02,
            t3 = -3.27885410759859649565e-02,
            t4 = 1.79706750811820387126e-02,
            t5 = -1.03142241298341437450e-02,
            t6 = 6.10053870246291332635e-03,
            t7 = -3.68452016781138256760e-03,
            t8 = 2.25964780900612472250e-03,
            t9 = -1.40346469989232843813e-03,
            t10 = 8.81081882437654011382e-04,
            t11 = -5.38595305356740546715e-04,
            t12 = 3.15632070903625950361e-04,
            t13 = -3.12754168375120860518e-04,
            t14 = 3.35529192635519073543e-04,
            u0 = -7.72156649015328655494e-02,
            u1 = 6.32827064025093366517e-01,
            u2 = 1.45492250137234768737e+00,
            u3 = 9.77717527963372745603e-01,
            u4 = 2.28963728064692451092e-01,
            u5 = 1.33810918536787660377e-02,
            v1 = 2.45597793713041134822e+00,
            v2 = 2.12848976379893395361e+00,
            v3 = 7.69285150456672783825e-01,
            v4 = 1.04222645593369134254e-01,
            v5 = 3.21709242282423911810e-03,
            s0 = -7.72156649015328655494e-02,
            s1 = 2.14982415960608852501e-01,
            s2 = 3.25778796408930981787e-01,
            s3 = 1.46350472652464452805e-01,
            s4 = 2.66422703033638609560e-02,
            s5 = 1.84028451407337715652e-03,
            s6 = 3.19475326584100867617e-05,
            r1 = 1.39200533467621045958e+00,
            r2 = 7.21935547567138069525e-01,
            r3 = 1.71933865632803078993e-01,
            r4 = 1.86459191715652901344e-02,
            r5 = 7.77942496381893596434e-04,
            r6 = 7.32668430744625636189e-06,
            w0 = 4.18938533204672725052e-01,
            w1 = 8.33333333333329678849e-02,
            w2 = -2.77777777728775536470e-03,
            w3 = 7.93650558643019558500e-04,
            w4 = -5.95187557450339963135e-04,
            w5 = 8.36339918996282139126e-04,
            w6 = -1.63092934096575273989e-03;
    /**
     * 1/2 * log(2 &#960;).
     */
    private static final double HALF_LOG_2_PI = 0.5 * Math.log(TWO_PI);
    /**
     * exact Stirling expansion error for certain values.
     */
    private static final double[] EXACT_STIRLING_ERRORS = {0.0, /* 0.0 */
            0.1534264097200273452913848, /* 0.5 */
            0.0810614667953272582196702, /* 1.0 */
            0.0548141210519176538961390, /* 1.5 */
            0.0413406959554092940938221, /* 2.0 */
            0.03316287351993628748511048, /* 2.5 */
            0.02767792568499833914878929, /* 3.0 */
            0.02374616365629749597132920, /* 3.5 */
            0.02079067210376509311152277, /* 4.0 */
            0.01848845053267318523077934, /* 4.5 */
            0.01664469118982119216319487, /* 5.0 */
            0.01513497322191737887351255, /* 5.5 */
            0.01387612882307074799874573, /* 6.0 */
            0.01281046524292022692424986, /* 6.5 */
            0.01189670994589177009505572, /* 7.0 */
            0.01110455975820691732662991, /* 7.5 */
            0.010411265261972096497478567, /* 8.0 */
            0.009799416126158803298389475, /* 8.5 */
            0.009255462182712732917728637, /* 9.0 */
            0.008768700134139385462952823, /* 9.5 */
            0.008330563433362871256469318, /* 10.0 */
            0.007934114564314020547248100, /* 10.5 */
            0.007573675487951840794972024, /* 11.0 */
            0.007244554301320383179543912, /* 11.5 */
            0.006942840107209529865664152, /* 12.0 */
            0.006665247032707682442354394, /* 12.5 */
            0.006408994188004207068439631, /* 13.0 */
            0.006171712263039457647532867, /* 13.5 */
            0.005951370112758847735624416, /* 14.0 */
            0.005746216513010115682023589, /* 14.5 */
            0.005554733551962801371038690 /* 15.0 */
    };

    public static double sqrt(double x) {
        return Math.sqrt(x);
    }

    public static double rint(double x) {
        return Math.rint(x);
    }

    public static double floor(double x) {
        return Math.floor(x);
    }

    public static double log(double x) {
        return Math.log(x);
    }

    /**
     * Returns the base 2 logarithm of a {@code double} value.
     *
     * @param x the number from which we take base 2 logarithm
     * @return the base 2 logarithm of input value
     */
    public static double log2(double x) {
        return Math.log(x) / Math.log(2);
    }

    /**
     * Returns {@code boolean} value indicating if the number if finite and different than {@code Double.NaN}.
     * <p>
     * This function is used to check if a computation can produce finite results or not.
     * Another situation where is useful is when we test for a default numeric value which is usually set to {@code Double.NaN}.
     *
     * @param x the number which needs to be verified
     * @return true if the number is finite and different than {@code Double.NaN}
     */
    public static boolean validNumber(double x) {
        return x == x && !Double.isInfinite(x);
    }

    /*
     * Computes ln(gamma) function.
     *
     * Author Mihai Preda, 2006. The author disclaims copyright to this source
     * code.
     *
     * The method lgamma() is adapted from FDLIBM 5.3
     * (http://www.netlib.org/fdlibm/), which comes with this copyright notice:
     * ==================================================== Copyright (C) 1993
     * by Sun Microsystems, Inc. All rights reserved.
     *
     * Developed at SunSoft, a Sun Microsystems, Inc. business. Permission to
     * use, copy, modify, and distribute this software is freely granted,
     * provided that this notice is preserved.
     * ====================================================
     *
     * The Lanczos and Stirling approximations are based on:
     * http://en.wikipedia.org/wiki/Lanczos_approximation
     * http://en.wikipedia.org/wiki/Stirling%27s_approximation
     * http://www.gnu.org/software/gsl/ http://jakarta.apache.org/commons/math/
     * http://my.learn.edu/~gabdo/gamma.txt
     */
    public static double lnGamma(double x) {
        double t, y, z, p, p1, p2, p3, q, r, w;
        int i;

        int hx = (int) (Double.doubleToLongBits(x) >> 32);
        int lx = (int) Double.doubleToLongBits(x);

        /*
         * purge off +-inf, NaN, +-0, and negative arguments
         */
        int ix = hx & 0x7fffffff;
        if (ix >= 0x7ff00000) {
            return Double.POSITIVE_INFINITY;
        }
        if ((ix | lx) == 0 || hx < 0) {
            return Double.NaN;
        }
        if (ix < 0x3b900000) {	/*
             * |x|<2**-70, return -log(|x|)
             */

            return -Math.log(x);
        }

        /*
         * purge off 1 and 2
         */
        if ((((ix - 0x3ff00000) | lx) == 0) || (((ix - 0x40000000) | lx) == 0)) {
            r = 0;
        } /*
         * for x < 2.0
         */ 
<<<<<<< HEAD
        
=======
>>>>>>> 4f2d73b4
        else if (ix < 0x40000000) {
            if (ix <= 0x3feccccc) { 	/*
                 * lgamma(x) = lgamma(x+1)-log(x)
                 */

                r = -Math.log(x);
                if (ix >= 0x3FE76944) {
                    y = 1 - x;
                    i = 0;
                } else if (ix >= 0x3FCDA661) {
                    y = x - (tc - 1);
                    i = 1;
                } else {
                    y = x;
                    i = 2;
                }
            } else {
                r = 0;
                if (ix >= 0x3FFBB4C3) {
                    y = 2.0 - x;
                    i = 0;
                } /*
                 * [1.7316,2]
                 */ else if (ix >= 0x3FF3B4C4) {
                    y = x - tc;
                    i = 1;
                } /*
                 * [1.23,1.73]
                 */ else {
                    y = x - 1;
                    i = 2;
                }
            }

            switch (i) {
                case 0:
                    z = y * y;
                    p1 = a0 + z * (a2 + z * (a4 + z * (a6 + z * (a8 + z * a10))));
                    p2 = z * (a1 + z * (a3 + z * (a5 + z * (a7 + z * (a9 + z * a11)))));
                    p = y * p1 + p2;
                    r += (p - 0.5 * y);
                    break;
                case 1:
                    z = y * y;
                    w = z * y;
                    p1 = t0 + w * (t3 + w * (t6 + w * (t9 + w * t12)));	/*
                     * parallel comp
                     */

                    p2 = t1 + w * (t4 + w * (t7 + w * (t10 + w * t13)));
                    p3 = t2 + w * (t5 + w * (t8 + w * (t11 + w * t14)));
                    p = z * p1 - (tt - w * (p2 + y * p3));
                    r += (tf + p);
                    break;
                case 2:
                    p1 = y * (u0 + y * (u1 + y * (u2 + y * (u3 + y * (u4 + y * u5)))));
                    p2 = 1 + y * (v1 + y * (v2 + y * (v3 + y * (v4 + y * v5))));
                    r += (-0.5 * y + p1 / p2);
            }
        } else if (ix < 0x40200000) { 			/*
             * x < 8.0
             */

            i = (int) x;
            y = x - (double) i;
            p = y * (s0 + y * (s1 + y * (s2 + y * (s3 + y * (s4 + y * (s5 + y * s6))))));
            q = 1 + y * (r1 + y * (r2 + y * (r3 + y * (r4 + y * (r5 + y * r6)))));
            r = 0.5 * y + p / q;
            z = 1;
<<<<<<< HEAD

=======
            
>>>>>>> 4f2d73b4
            for(int counter = i; counter > 2; counter--) {
            	z *= (y + counter - 1.0);
            }
            r += Math.log(z);
            
            /*
            switch (i) {
                case 7:
                    z *= (y + 6.0);
                case 6:
                    z *= (y + 5.0);
                case 5:
                    z *= (y + 4.0);
                case 4:
                    z *= (y + 3.0);
                case 3:
                    z *= (y + 2.0);
                    r += Math.log(z);
                    break;
            }*/
            /*
             * 8.0 <= x < 2**58
             */
        } else if (ix < 0x43900000) {
            t = Math.log(x);
            z = 1 / x;
            y = z * z;
            w = w0 + z * (w1 + y * (w2 + y * (w3 + y * (w4 + y * (w5 + y * w6)))));
            r = (x - 0.5) * (t - 1) + w;
        } else /*
         * 2**58 <= x <= inf
         */ {
            r = x * (Math.log(x) - 1);
        }
        return r;
    }

    /**
     * Error function of a {@code double} value.
     * <p>
     * erf(x) = 2 * cdf(x sqrt(2)) -1
     * <p>
     * where cdf is the cdf of the gaussian densities
     * <p>
     * http://en.wikipedia.org/wiki/Error_function
     *
     * @param x the number for which we compute erf
     * @return the erf of x
     */
    public static double erf(double x) {
        return 2 * distNormal().cdf(x * Math.sqrt(2.0)) - 1;
    }

    /**
     * Inverse error function of a {@code double} value.
     * <p>
     * inverf(x) = invcdf(x/2+1/2)/sqrt(2)
     * <p>
     * where invcdf is the inverse cdf of the gaussian densities
     * <p>
     * http://en.wikipedia.org/wiki/Error_function
     *
     * @param x the number for which we compute invErf
     * @return the invErf of x
     */
    public static double inverf(double x) {
        return distNormal(0, 1).quantile(x / 2 + 0.5) / Math.sqrt(2.0);
    }

    /**
     * Complementary error function of a {@code double} value.
     * <p>
     * erfc(x) = 1 - erf(x)
     * <p>
     * http://en.wikipedia.org/wiki/Error_function
     *
     * @param x the number for which we compute erf
     * @return the erf of x
     */
    public static double erfc(double x) {
        return 2 * distNormal().cdf(-x * Math.sqrt(2.0));
    }

    /**
     * Inverse of complementary error function of a {@code double} value.
     * <p>
     * inverfc(x) = invcdf(x/2)/-sqrt(2)
     * <p>
     * where invcdf is the inverse cdf of the gaussian densities
     * <p>
     * http://en.wikipedia.org/wiki/Error_function
     *
     * @param x the number for which we compute invErf
     * @return the invErf of x
     */
    public static double inverfc(double x) {
        return distNormal().quantile(x / 2) / -Math.sqrt(2.0);
    }

    /**
     * Computes the Beta function B(z,w).
     * <p>
     * http://en.wikipedia.org/wiki/Beta_function
     *
     * @param z first argument value >= 0
     * @param w second argument value >= 0
     * @return beta function of z and w
     */
    public static double beta(double z, double w) {
        return Math.exp(lnBeta(z, w));
    }

    /**
     * Computes natural logarithm of Beta function B(z, w).
     * <p>
     * http://en.wikipedia.org/wiki/Beta_function
     *
     * @param z first argument value >= 0
     * @param w second argument value >= 0
     * @return lnBeta function of z and w
     */
    public static double lnBeta(double z, double w) {
        return lnGamma(z) + lnGamma(w) - lnGamma(z + w);
    }

    /**
     * Computes the regularized incomplete beta function, I<sub>x</sub>(a, b).
     * The result of which is always in the range [0, 1]
     *
     * @param x any value in the range [0, 1]
     * @param a any value >= 0
     * @param b any value >= 0
     * @return the result in a range of [0,1]
     */
    public static double betaIncReg(double x, double a, double b) {
    	boolean outOfRange = (a < 0 || b < 0);
        if (outOfRange) {
            throw new IllegalArgumentException("a and b must be positive or zero");
        }
        boolean xIsZeroOrOne = (x == 0 || x == 1);
        boolean xIsOutOfRange = (x < 0 || x > 1);
        if (xIsZeroOrOne) {
            return x;
        } else if (xIsOutOfRange) {
            throw new IllegalArgumentException("x must be in the range [0,1]");
        }

        //We use this identity to make sure that our continued fraction is always in a range for which it converges faster
        if (x > (a + 1) / (a + b + 2) || (1 - x) < (b + 1) / (a + b + 2)) {
            return 1 - betaIncReg(1 - x, b, a);
        }


        /*
         * All values are from x = 0 to x = 1, in 0.025 increments a = 0.5, b =
         * 0.5: max rel error ~ 2.2e-15 a = 0.5, b = 5: max rel error ~ 2e-15 a
         * = 5, b = 0.5: max rel error ~ 1.5e-14 @ x ~= 7.75, otherwise rel
         * error ~ 2e-15 a = 8, b = 10: max rel error ~ 9e-15, rel error is
         * clearly not uniform but always small a = 80, b = 100: max rel error ~
         * 1.2e-14, rel error is clearly not uniform but always small
         */
        double numer = a * Math.log(x) + b * Math.log(1 - x) - (Math.log(a) + lnBeta(a, b));

        return Math.exp(numer) / lentz(x, a, b);
    }

    private static double lentzA(int pos, double... args) {
        if (pos % 2 == 0) {
            pos /= 2;
            return pos * (args[2] - pos) * args[0] / ((args[1] + 2 * pos - 1) * (args[1] + 2 * pos));
        }

        pos = (pos - 1) / 2;

        double numer = -(args[1] + pos) * (args[1] + args[2] + pos) * args[0];
        double denom = (args[1] + 2 * pos) * (args[1] + 1 + 2 * pos);

        return numer / denom;
    }

    private static double lentz(double... args) {
        double f_n = 1.0;
        double c_n, c_0 = f_n;
        double d_n, d_0 = 0;

        double delta = 0;

        int j = 0;
        while (Math.abs(delta - 1) > 1e-15) {

            j++;
            d_n = 1.0 + lentzA(j, args) * d_0;
            if (d_n == 0.0) {
                d_n = 1e-30;
            }

            c_n = 1.0 + lentzA(j, args) / c_0;
            if (c_n == 0.0) {
                c_n = 1e-30;
            }

            d_n = 1 / d_n;
            delta = c_n * d_n;
            f_n *= delta;

            d_0 = d_n;
            c_0 = c_n;
        }

        return f_n;
    }

    private static double betaIncRegFunc(double p, double a, double b, double c) {
        return betaIncReg(p, a, b) - c;
    }

    /**
     * Computes the inverse of the incomplete beta function,
     * I<sub>p</sub><sup>-1</sup>(a,b), such that {@link #betaIncReg(double, double, double) I<sub>x</sub>(a, b)
     * } = <tt>p</tt>. The returned value, x, will always be in the range [0,1].
     * The input <tt>p</tt>, must also be in the range [0,1].
     *
     * @param p any value in the range [0,1]
     * @param a any value >= 0
     * @param b any value >= 0
     * @return the value x, such that {@link #betaIncReg(double, double, double) I<sub>x</sub>(a, b)
     * } will return p.
     */
    public static double invBetaIncReg(double p, double a, double b) {
<<<<<<< HEAD
    	
=======
    
>>>>>>> 4f2d73b4
    	boolean pIsOutOfBoundary = (p < 0 || p > 1);
        if (pIsOutOfBoundary) {
            throw new ArithmeticException("The value p must be in the range [0,1], not" + p);
        }

        double eps = 1e-15;
        int maxIterations = 1000;
        double x1 = 0;
        double x2 = 1;
        double fx1 = betaIncRegFunc(x1, a, b, p);
        double fx2 = betaIncRegFunc(x2, a, b, p);
        double halfEps = eps * 0.5;

        if (fx1 * fx2 >= 0) {
            throw new ArithmeticException("The given interval does not appear to bracket the root");
        }

        double dif;//Measure the change interface values
        while (Math.abs(x1 - x2) > eps && maxIterations-- > 0) {
            double x3 = (x1 + x2) * 0.5;
            double fx3 = betaIncRegFunc(x3, a, b, p);
            double x4 = x3 + (x3 - x1) * Math.signum(fx1 - fx2) * fx3 / Math.sqrt(fx3 * fx3 - fx1 * fx2);
            double fx4 = betaIncRegFunc(x4, a, b, p);
            if (fx3 * fx4 < 0) {
                x1 = x3;
                fx1 = fx3;
                x2 = x4;
                fx2 = fx4;
            } else if (fx1 * fx4 < 0) {
                dif = Math.abs(x4 - x2);
                if (dif <= halfEps)//WE are no longer updating, return the value
                {
                    return x4;
                }
                x2 = x4;
                fx2 = fx4;
            } else {
                dif = Math.abs(x4 - x1);
                if (dif <= halfEps)//WE are no longer updating, return the value
                {
                    return x4;
                }
                x1 = x4;
                fx1 = fx4;
            }

        }
        return x2;
    }

    /**
     * Returns the Incomplete Gamma function; formerly named <tt>igamma</tt>.
     *
     * @param a the parameter of the gamma distribution.
     * @param x the integration end point.
     */
    static public double incompleteGamma(double a, double x) throws ArithmeticException {

        double ans, ax, c, r;

        if (x <= 0 || a <= 0)
            return 0.0;

        if (x > 1.0 && x > a)
            return 1.0 - incompleteGammaComplement(a, x);

        /* Compute x**a * exp(-x) / gamma(a) */
        ax = a * Math.log(x) - x - lnGamma(a);
        if (ax < -MAXLOG)
            return (0.0);

        ax = Math.exp(ax);

        /* power series */
        r = a;
        c = 1.0;
        ans = 1.0;

        do {
            r += 1.0;
            c *= x / r;
            ans += c;
        } while (c / ans > MACHEP);
        return (ans * ax / a);
    }

    /**
     * Returns the Complemented Incomplete Gamma function; formerly named
     * <tt>igamc</tt>.
     *
     * @param a the parameter of the gamma distribution.
     * @param x the integration start point.
     */
    static public double incompleteGammaComplement(double a, double x) throws ArithmeticException {
        double ans, ax, c, yc, r, t, y, z;
        double pk, pkm1, pkm2, qk, qkm1, qkm2;

        if (x <= 0 || a <= 0)
            return 1.0;

        if (x < 1.0 || x < a)
            return 1.0 - incompleteGamma(a, x);

        ax = a * Math.log(x) - x - lnGamma(a);
        if (ax < -MAXLOG)
            return 0.0;

        ax = Math.exp(ax);

        /* continued fraction */
        y = 1.0 - a;
        z = x + y + 1.0;
        c = 0.0;
        pkm2 = 1.0;
        qkm2 = x;
        pkm1 = x + 1.0;
        qkm1 = z * x;
        ans = pkm1 / qkm1;

        do {
            c += 1.0;
            y += 1.0;
            z += 2.0;
            yc = y * c;
            pk = pkm1 * z - pkm2 * yc;
            qk = qkm1 * z - qkm2 * yc;
            if (qk != 0) {
                r = pk / qk;
                t = Math.abs((ans - r) / r);
                ans = r;
            } else
                t = 1.0;

            pkm2 = pkm1;
            pkm1 = pk;
            qkm2 = qkm1;
            qkm1 = qk;
            if (Math.abs(pk) > big) {
                pkm2 *= biginv;
                pkm1 *= biginv;
                qkm2 *= biginv;
                qkm1 *= biginv;
            }
        } while (t > MACHEP);

        return ans * ax;
    }

    /**
     * Compute the error of Stirling's series at the given value.
     * <p>
     * References:
     * <ol>
     * <li>Eric W. Weisstein. "Stirling's Series." From MathWorld--A Wolfram Web
     * Resource. <a target="_blank"
     * href="http://mathworld.wolfram.com/StirlingsSeries.html">
     * http://mathworld.wolfram.com/StirlingsSeries.html</a></li>
     * </ol>
     * </p>
     *
     * @param z the value.
     * @return the Striling's series error.
     */
    static double getStirlingError(double z) {
        double ret;
        if (z < 15.0) {
            double z2 = 2.0 * z;
            if (Math.floor(z2) == z2) {
                ret = EXACT_STIRLING_ERRORS[(int) z2];
            } else {
                ret = lnGamma(z + 1.0) - (z + 0.5) * Math.log(z) +
                        z - HALF_LOG_2_PI;
            }
        } else {
            double z2 = z * z;
            ret = (0.083333333333333333333 -
                    (0.00277777777777777777778 -
                            (0.00079365079365079365079365 -
                                    (0.000595238095238095238095238 -
                                            0.0008417508417508417508417508 /
                                                    z2) / z2) / z2) / z2) / z;
        }
        return ret;
    }

    /**
     * A part of the deviance portion of the saddle point approximation.
     * <p>
     * References:
     * <ol>
     * <li>Catherine Loader (2000). "Fast and Accurate Computation of Binomial
     * Probabilities.". <a target="_blank"
     * href="http://www.herine.net/stat/papers/dbinom.pdf">
     * http://www.herine.net/stat/papers/dbinom.pdf</a></li>
     * </ol>
     * </p>
     *
     * @param x  the x value.
     * @param mu the average.
     * @return a part of the deviance.
     */
    static double getDeviancePart(double x, double mu) {
        double ret;
        if (Math.abs(x - mu) < 0.1 * (x + mu)) {
            double d = x - mu;
            double v = d / (x + mu);
            double s1 = v * d;
            double s = Double.NaN;
            double ej = 2.0 * x * v;
            v *= v;
            int j = 1;
            while (s1 != s) {
                s = s1;
                ej *= v;
                s1 = s + ej / ((j * 2) + 1);
                ++j;
            }
            ret = s1;
        } else {
            ret = x * Math.log(x / mu) + mu - x;
        }
        return ret;
    }

    /**
     * Compute the logarithm of the PMF for a binomial densities
     * using the saddle point expansion.
     *
     * @param x the value at which the probability is evaluated.
     * @param n the number of trials.
     * @param p the probability of success.
     * @return log p(x)
     */
    public static double logBinomial(double x, double n, double p) {
        final double q = 1 - p;
        double ret;
        if (x == 0) {
            if (p < 0.1) {
                ret = -getDeviancePart(n, n * q) - n * p;
            } else {
                ret = n * Math.log(q);
            }
        } else if (x == n) {
            if (q < 0.1) {
                ret = -getDeviancePart(n, n * p) - n * q;
            } else {
                ret = n * Math.log(p);
            }
        } else {
            ret = getStirlingError(n) - getStirlingError(x) -
                    getStirlingError(n - x) - getDeviancePart(x, n * p) -
                    getDeviancePart(n - x, n * q);
            double f = (TWO_PI * x * (n - x)) / n;
            ret = -0.5 * Math.log(f) + ret;
        }
        return ret;
    }

    public static double pdfPois(double x, double lb) {
        if (lb == 0) return (x == 0) ? 1.0 : 0.0;
        if (x == 0) return Math.exp(-lb);
        return Math.exp(-getStirlingError(x) - getDeviancePart(x, lb)) / Math.sqrt(TWO_PI * x);
    }

    public static double expm1(double x) {
        double y, a = Math.abs(x);

        if (a < DBL_EPSILON) return x;
        if (a > 0.697) return Math.exp(x) - 1;  /* negligible cancellation */

        if (a > 1e-8)
            y = Math.exp(x) - 1;
        else /* Taylor expansion, more accurate in this range */
            y = (x / 2 + 1) * x;

	    /* Newton step for solving   log(1 + y) = x   for y : */
        /* WARNING: does not work for y ~ -1: bug in 1.5.0 */
        y -= (1 + y) * (Math.log1p(y) - x);
        return y;
    }

    /**
     * Tests if the double values are approximately equal
     *
     * @param a first value
     * @param b second value
     * @return true if equals, false otherwise
     */
    public static boolean eq(double a, double b) {
        return (a - b < SMALL_ERR) && (b - a < SMALL_ERR);
    }

    public static boolean eq(double a, double b, double err) {
        return (a - b < err) && (b - a < err);
    }

    public static boolean sm(double a, double b) {
        return (b - a > SMALL_ERR);
    }

    public static boolean gr(double a, double b) {
        return (a - b > SMALL_ERR);
    }

    public static long combinations(int n, int k) {
        long result = 1;
        if (k > n / 2) {
            k = n - k;
        }
        for (int d = 0; d < k; d++) {
            long oldResult = result;
            result = result * (n - d) / (d + 1);
            // check for overflow
            if (oldResult > result) {
                throw new StackOverflowError("long range exceeded");
            }
        }
        return result;
    }

    public static int[] computePrimes(int max) {
        boolean[] flag = new boolean[max + 1];
        int[] primes = new int[max + 1];
        int plen = 0;
        primes[plen++] = 1;
        for (int i = 2; i <= max; i++) {
            if (!flag[i]) {
                primes[plen++] = i;
                for (int j = i; j <= max; j += i) {
                    flag[j] = true;
                }
            }
        }
        int[] p = new int[plen];
        System.arraycopy(primes, 0, p, 0, plen);
        return p;
    }

    public static int[] factors(int n, int[] primes) {
        ArrayList<Integer> factors = new ArrayList<>();
        for (int i = 1; i < primes.length; i++) {
            if (n == 1)
                break;
            while (n % primes[i] == 0) {
                n = n / primes[i];
                factors.add(primes[i]);
            }
        }
        return factors.stream().mapToInt(i -> i).toArray();
    }

    public static double log1pExp(double x) {
        if (x > 0) {
            return x + Math.log1p(Math.exp(-x));
        } else {
            return Math.log1p(Math.exp(x));
        }
    }
}<|MERGE_RESOLUTION|>--- conflicted
+++ resolved
@@ -336,10 +336,6 @@
         } /*
          * for x < 2.0
          */ 
-<<<<<<< HEAD
-        
-=======
->>>>>>> 4f2d73b4
         else if (ix < 0x40000000) {
             if (ix <= 0x3feccccc) { 	/*
                  * lgamma(x) = lgamma(x+1)-log(x)
@@ -409,11 +405,8 @@
             q = 1 + y * (r1 + y * (r2 + y * (r3 + y * (r4 + y * (r5 + y * r6)))));
             r = 0.5 * y + p / q;
             z = 1;
-<<<<<<< HEAD
-
-=======
-            
->>>>>>> 4f2d73b4
+          
+          
             for(int counter = i; counter > 2; counter--) {
             	z *= (y + counter - 1.0);
             }
@@ -643,11 +636,6 @@
      * } will return p.
      */
     public static double invBetaIncReg(double p, double a, double b) {
-<<<<<<< HEAD
-    	
-=======
-    
->>>>>>> 4f2d73b4
     	boolean pIsOutOfBoundary = (p < 0 || p > 1);
         if (pIsOutOfBoundary) {
             throw new ArithmeticException("The value p must be in the range [0,1], not" + p);
