--- conflicted
+++ resolved
@@ -464,11 +464,7 @@
             	dx[i] = x.get(i);
             }
             
-<<<<<<< HEAD
-            Mcsrch.mcsrch(n, dx, f, g, w, ispt + point * n, stp, ftol, xtol, maxfev, info, nfev, diag);
-=======
             Mcsrch.getInstance().mcsrch(n, dx, f, g, w, ispt + point * n, stp, ftol, xtol, maxfev, info, nfev, diag);
->>>>>>> 98555e15
 
             if (info[0] == -1) {
                 iflag[0] = 1;
