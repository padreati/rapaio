--- conflicted
+++ resolved
@@ -175,13 +175,8 @@
         int bColNum = B.colCount();
 
         // Solve L*Y = B;
-<<<<<<< HEAD
         for (int k = 0; k < data.getDimension(); k++) {
-            for (int j = 0; j < nx; j++) {
-=======
-        for (int k = 0; k < n; k++) {
             for (int j = 0; j < bColNum; j++) {
->>>>>>> 4f2d73b4
                 for (int i = 0; i < k; i++) {
                     X.set(k, j, X.get(k, j) - X.get(i, j) * data.getDecompositionArraySelect(k,i));
                 }
@@ -190,17 +185,10 @@
         }
 
         // Solve L'*X = Y;
-<<<<<<< HEAD
         for (int k = data.getDimension() - 1; k >= 0; k--) {
-            for (int j = 0; j < nx; j++) {
+            for (int j = 0; j < bColNum; j++) {
                 for (int i = k + 1; i < data.getDimension(); i++) {
                     X.set(k, j, X.get(k, j) - X.get(i, j) * data.getDecompositionArraySelect(i, k));
-=======
-        for (int k = n - 1; k >= 0; k--) {
-            for (int j = 0; j < bColNum; j++) {
-                for (int i = k + 1; i < n; i++) {
-                    X.set(k, j, X.get(k, j) - X.get(i, j) * L[i][k]);
->>>>>>> 4f2d73b4
                 }
                 X.set(k, j, X.get(k, j) / data.getDecompositionArraySelect(k, k));
             }
